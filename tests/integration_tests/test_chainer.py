--- conflicted
+++ resolved
@@ -120,10 +120,4 @@
 
     assert 1.0 == ChainerPruningExtension._get_float_value(1.0)
     assert 1.0 == ChainerPruningExtension._get_float_value(chainer.Variable(np.array([1.0])))
-<<<<<<< HEAD
-    assert math.isnan(ChainerPruningExtension._get_float_value(float("nan")))
-    with pytest.raises(TypeError):
-        ChainerPruningExtension._get_float_value([])  # type: ignore
-=======
-    assert math.isnan(ChainerPruningExtension._get_float_value(float("nan")))
->>>>>>> e8d7431c
+    assert math.isnan(ChainerPruningExtension._get_float_value(float("nan")))