--- conflicted
+++ resolved
@@ -54,32 +54,12 @@
             marks=pytest.mark.integration,
         ),
         optuna.samplers.NSGAIISampler,
-<<<<<<< HEAD
-    ]
-    # TODO(kstoneriv3): Update this after the support for Python 3.6 is stopped.
-    + (
-        []
-        if sys.version_info < (3, 7, 0)
-        else [
-            lambda: optuna.samplers.QMCSampler(),
-        ]
-    )
-    # TODO(nzw0301): Update this after the support for Python 3.6 is stopped.
-    + (
-        []
-        if sys.version_info < (3, 7, 0)
-        else [
-            pytest.param(
-                lambda: optuna.integration.BoTorchSampler(n_startup_trials=0),
-                marks=pytest.mark.integration,
-            )
-        ]
-    ),
-=======
-        lambda: optuna.samplers.QMCSampler(),
-        lambda: optuna.integration.BoTorchSampler(n_startup_trials=0),
-    ],
->>>>>>> 97f90fc0
+        optuna.samplers.QMCSampler,
+        pytest.param(
+            lambda: optuna.integration.BoTorchSampler(n_startup_trials=0),
+            marks=pytest.mark.integration,
+        ),
+    ],
 )
 parametrize_relative_sampler = pytest.mark.parametrize(
     "relative_sampler_class",
@@ -103,19 +83,11 @@
     [
         optuna.samplers.NSGAIISampler,
         lambda: optuna.samplers.TPESampler(n_startup_trials=0),
-<<<<<<< HEAD
-    ]
-    # TODO(nzw0301): Update this after the support for Python 3.6 is stopped.
-    + (
-        []
-        if sys.version_info < (3, 7, 0)
-        else [
-            pytest.param(
-                lambda: optuna.integration.BoTorchSampler(n_startup_trials=0),
-                marks=pytest.mark.integration,
-            )
-        ]
-    ),
+        pytest.param(
+            lambda: optuna.integration.BoTorchSampler(n_startup_trials=0),
+            marks=pytest.mark.integration,
+        ),
+    ],
 )
 sampler_class_with_seed: Dict[str, Tuple[Callable[[int], BaseSampler], bool]] = {
     "RandomSampler": (lambda seed: optuna.samplers.RandomSampler(seed=seed), False),
@@ -128,17 +100,9 @@
     "SkoptSampler": (lambda seed: optuna.integration.SkoptSampler(seed=seed), True),
     "PyCmaSampler": (lambda seed: optuna.integration.PyCmaSampler(seed=seed), True),
     "NSGAIISampler": (lambda seed: optuna.samplers.NSGAIISampler(seed=seed), False),
+    "QMCSampler": (lambda seed: optuna.samplers.QMCSampler(seed=seed), False),
+    "BoTorchSampler": (lambda seed: optuna.integration.BoTorchSampler(seed=seed), True),
 }
-# TODO(kstoneriv3): Update this after the support for Python 3.6 is stopped.
-if sys.version_info >= (3, 7, 0):
-    sampler_class_with_seed["QMCSampler"] = (
-        lambda seed: optuna.samplers.QMCSampler(seed=seed),
-        False,
-    )
-    sampler_class_with_seed["BoTorchSampler"] = (
-        lambda seed: optuna.integration.BoTorchSampler(seed=seed),
-        True,
-    )
 param_sampler_with_seed = []
 param_sampler_name_with_seed = []
 for sampler_name, (sampler_class, integration_flag) in sampler_class_with_seed.items():
@@ -156,23 +120,6 @@
 parametrize_sampler_name_with_seed = pytest.mark.parametrize(
     "sampler_name", param_sampler_name_with_seed
 )
-=======
-        lambda: optuna.integration.BoTorchSampler(n_startup_trials=0),
-    ],
-)
-sampler_class_with_seed: List[Callable] = [
-    lambda seed: optuna.samplers.RandomSampler(seed=seed),
-    lambda seed: optuna.samplers.TPESampler(seed=seed),
-    lambda seed: optuna.samplers.TPESampler(multivariate=True, seed=seed),
-    lambda seed: optuna.samplers.CmaEsSampler(seed=seed),
-    lambda seed: optuna.integration.SkoptSampler(seed=seed),
-    lambda seed: optuna.integration.PyCmaSampler(seed=seed),
-    lambda seed: optuna.samplers.NSGAIISampler(seed=seed),
-    lambda seed: optuna.samplers.QMCSampler(seed=seed),
-    lambda seed: optuna.integration.BoTorchSampler(seed=seed),
-]
-parametrize_sampler_with_seed = pytest.mark.parametrize("sampler_class", sampler_class_with_seed)
->>>>>>> 97f90fc0
 
 
 @pytest.mark.parametrize(
@@ -206,25 +153,14 @@
         ),
         (lambda: optuna.samplers.GridSampler(search_space={"x": [0]}), True, False),
         (lambda: optuna.samplers.QMCSampler(), False, True),
-    ]
-    # TODO(nzw0301): Remove version constraints if BoTorch supports Python 3.10.
-    + (
-        []
-<<<<<<< HEAD
-        if sys.version_info >= (3, 10, 0) or sys.version_info < (3, 7, 0)
-        else [
-            pytest.param(
-                lambda: optuna.integration.BoTorchSampler(n_startup_trials=0),
-                False,
-                True,
-                marks=pytest.mark.integration,
-            )
-        ]
-=======
-        if sys.version_info >= (3, 10, 0)
-        else [(lambda: optuna.integration.BoTorchSampler(n_startup_trials=0), False, True)]
->>>>>>> 97f90fc0
-    ),
+        (lambda: optuna.integration.BoTorchSampler(n_startup_trials=0), False, True),
+        pytest.param(
+            lambda: optuna.integration.BoTorchSampler(n_startup_trials=0),
+            False,
+            True,
+            marks=pytest.mark.integration,
+        ),
+    ],
 )
 def test_sampler_reseed_rng(
     sampler_class: Callable[[], BaseSampler],
@@ -1130,14 +1066,9 @@
     request.addfinalizer(restore_seed)
 
 
-<<<<<<< HEAD
+@pytest.mark.slow
 @parametrize_sampler_name_with_seed
 def test_reproducible_in_other_process(sampler_name: str, unset_seed_in_test: None) -> None:
-=======
-@pytest.mark.slow
-@pytest.mark.parametrize("sampler_class_index", range(len(sampler_class_with_seed)))
-def test_reproducible_in_other_process(sampler_class_index: int, unset_seed_in_test: None) -> None:
->>>>>>> 97f90fc0
     # This test should be tested without `PYTHONHASHSEED`. However, some tool such as tox
     # set the environmental variable "PYTHONHASHSEED" by default.
     # To do so, this test calls a finalizer: `unset_seed_in_test`.
