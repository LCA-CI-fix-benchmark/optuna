from collections import OrderedDict
import multiprocessing
from multiprocessing.managers import DictProxy
import os
import pickle
import sys
from typing import Any
from typing import Callable
from typing import cast
from typing import Dict
from typing import List
from typing import Optional
from typing import Sequence
from typing import Tuple
from typing import Union
from unittest.mock import patch
import warnings

from _pytest.fixtures import SubRequest
from _pytest.mark.structures import MarkDecorator
import numpy as np
import pytest

import optuna
from optuna.distributions import BaseDistribution
from optuna.distributions import CategoricalChoiceType
from optuna.distributions import CategoricalDistribution
from optuna.distributions import FloatDistribution
from optuna.distributions import IntDistribution
from optuna.samplers import BaseSampler
from optuna.study import Study
from optuna.testing.objectives import fail_objective
from optuna.testing.objectives import pruned_objective
from optuna.trial import FrozenTrial
from optuna.trial import Trial
from optuna.trial import TrialState


parametrize_sampler = pytest.mark.parametrize(
    "sampler_class",
    [
        optuna.samplers.RandomSampler,
        lambda: optuna.samplers.TPESampler(n_startup_trials=0),
        lambda: optuna.samplers.TPESampler(n_startup_trials=0, multivariate=True),
        lambda: optuna.samplers.CmaEsSampler(n_startup_trials=0),
        pytest.param(
            lambda: optuna.integration.SkoptSampler(
                skopt_kwargs={"base_estimator": "dummy", "n_initial_points": 1}
            ),
            marks=pytest.mark.integration,
        ),
        pytest.param(
            lambda: optuna.integration.PyCmaSampler(n_startup_trials=0),
            marks=pytest.mark.integration,
        ),
        optuna.samplers.NSGAIISampler,
    ]
    # TODO(kstoneriv3): Update this after the support for Python 3.6 is stopped.
    + (
        []
        if sys.version_info < (3, 7, 0)
        else [
            lambda: optuna.samplers.QMCSampler(),
        ]
    )
    # TODO(nzw0301): Update this after the support for Python 3.6 is stopped.
    + (
        []
        if sys.version_info < (3, 7, 0)
        else [
            pytest.param(
                lambda: optuna.integration.BoTorchSampler(n_startup_trials=0),
                marks=pytest.mark.integration,
            )
        ]
    ),
)
parametrize_relative_sampler = pytest.mark.parametrize(
    "relative_sampler_class",
    [
        lambda: optuna.samplers.TPESampler(n_startup_trials=0, multivariate=True),
        lambda: optuna.samplers.CmaEsSampler(n_startup_trials=0),
        pytest.param(
            lambda: optuna.integration.SkoptSampler(
                skopt_kwargs={"base_estimator": "dummy", "n_initial_points": 1}
            ),
            marks=pytest.mark.integration,
        ),
        pytest.param(
            lambda: optuna.integration.PyCmaSampler(n_startup_trials=0),
            marks=pytest.mark.integration,
        ),
    ],
)
parametrize_multi_objective_sampler = pytest.mark.parametrize(
    "multi_objective_sampler_class",
    [
        optuna.samplers.NSGAIISampler,
        lambda: optuna.samplers.TPESampler(n_startup_trials=0),
    ]
    # TODO(nzw0301): Update this after the support for Python 3.6 is stopped.
    + (
        []
        if sys.version_info < (3, 7, 0)
        else [
            pytest.param(
                lambda: optuna.integration.BoTorchSampler(n_startup_trials=0),
                marks=pytest.mark.integration,
            )
        ]
    ),
)
sampler_class_with_seed: Dict[str, Tuple[Callable[[int], BaseSampler], bool]] = {
    "RandomSampler": (lambda seed: optuna.samplers.RandomSampler(seed=seed), False),
    "TPESampler": (lambda seed: optuna.samplers.TPESampler(seed=seed), False),
    "multivariate TPESampler": (
        lambda seed: optuna.samplers.TPESampler(multivariate=True, seed=seed),
        False,
    ),
    "CmaEsSampler": (lambda seed: optuna.samplers.CmaEsSampler(seed=seed), False),
    "SkoptSampler": (lambda seed: optuna.integration.SkoptSampler(seed=seed), True),
    "PyCmaSampler": (lambda seed: optuna.integration.PyCmaSampler(seed=seed), True),
    "NSGAIISampler": (lambda seed: optuna.samplers.NSGAIISampler(seed=seed), False),
}
# TODO(kstoneriv3): Update this after the support for Python 3.6 is stopped.
if sys.version_info >= (3, 7, 0):
    sampler_class_with_seed["QMCSampler"] = (
        lambda seed: optuna.samplers.QMCSampler(seed=seed),
        False,
    )
    sampler_class_with_seed["BoTorchSampler"] = (
        lambda seed: optuna.integration.BoTorchSampler(seed=seed),
        True,
    )
param_sampler_with_seed = []
param_sampler_name_with_seed = []
for sampler_name, (sampler_class, integration_flag) in sampler_class_with_seed.items():
    if integration_flag:
        param_sampler_with_seed.append(
            pytest.param(sampler_class, id=sampler_name, marks=pytest.mark.integration)
        )
        param_sampler_name_with_seed.append(
            pytest.param(sampler_name, marks=pytest.mark.integration)
        )
    else:
        param_sampler_with_seed.append(pytest.param(sampler_class, id=sampler_name))
        param_sampler_name_with_seed.append(pytest.param(sampler_name))
parametrize_sampler_with_seed = pytest.mark.parametrize("sampler_class", param_sampler_with_seed)
parametrize_sampler_name_with_seed = pytest.mark.parametrize(
    "sampler_name", param_sampler_name_with_seed
)


@pytest.mark.parametrize(
    "sampler_class,expected_has_rng,expected_has_another_sampler",
    [
        (optuna.samplers.RandomSampler, True, False),
        (lambda: optuna.samplers.TPESampler(n_startup_trials=0), True, True),
        (lambda: optuna.samplers.TPESampler(n_startup_trials=0, multivariate=True), True, True),
        (lambda: optuna.samplers.CmaEsSampler(n_startup_trials=0), True, True),
        pytest.param(
            lambda: optuna.integration.SkoptSampler(
                skopt_kwargs={"base_estimator": "dummy", "n_initial_points": 1}
            ),
            False,
            True,
            marks=pytest.mark.integration,
        ),
        pytest.param(
            lambda: optuna.integration.PyCmaSampler(n_startup_trials=0),
            False,
            True,
            marks=pytest.mark.integration,
        ),
        (optuna.samplers.NSGAIISampler, True, True),
        (
            lambda: optuna.samplers.PartialFixedSampler(
                fixed_params={"x": 0}, base_sampler=optuna.samplers.RandomSampler()
            ),
            False,
            True,
        ),
        (lambda: optuna.samplers.GridSampler(search_space={"x": [0]}), True, False),
    ]
    # TODO(kstoneriv3): Update this after the support for Python 3.6 is stopped.
    + (
        []
        if sys.version_info < (3, 7, 0)
        else [
            (lambda: optuna.samplers.QMCSampler(), False, True),
        ]
    )
    # TODO(nzw0301): Remove version constraints if BoTorch supports Python 3.10
    # or Optuna does not support Python 3.6.
    + (
        []
        if sys.version_info >= (3, 10, 0) or sys.version_info < (3, 7, 0)
        else [
            pytest.param(
                lambda: optuna.integration.BoTorchSampler(n_startup_trials=0),
                False,
                True,
                marks=pytest.mark.integration,
            )
        ]
    ),
)
def test_sampler_reseed_rng(
    sampler_class: Callable[[], BaseSampler],
    expected_has_rng: bool,
    expected_has_another_sampler: bool,
) -> None:
    def _extract_attr_name_from_sampler_by_cls(sampler: BaseSampler, cls: Any) -> Optional[str]:
        for name, attr in sampler.__dict__.items():
            if isinstance(attr, cls):
                return name
        return None

    sampler = sampler_class()

    rng_name = _extract_attr_name_from_sampler_by_cls(sampler, np.random.RandomState)
    has_rng = rng_name is not None
    assert expected_has_rng == has_rng

    had_sampler_name = _extract_attr_name_from_sampler_by_cls(sampler, BaseSampler)
    has_another_sampler = had_sampler_name is not None
    assert expected_has_another_sampler == has_another_sampler

    if has_rng:
        rng_name = str(rng_name)
        original_random_state = sampler.__dict__[rng_name].get_state()
        sampler.reseed_rng()

        if not isinstance(sampler, optuna.samplers.CmaEsSampler):
            assert str(original_random_state) != str(sampler.__dict__[rng_name].get_state())
        else:
            # CmaEsSampler has a RandomState that is not reseed by its reseed_rng method.
            assert str(original_random_state) == str(sampler.__dict__[rng_name].get_state())

    if has_another_sampler:
        had_sampler_name = str(had_sampler_name)
        had_sampler = sampler.__dict__[had_sampler_name]
        had_sampler_rng_name = _extract_attr_name_from_sampler_by_cls(
            had_sampler, np.random.RandomState
        )

        original_had_sampler_random_state = had_sampler.__dict__[had_sampler_rng_name].get_state()

        with patch.object(
            had_sampler,
            "reseed_rng",
            wraps=had_sampler.reseed_rng,
        ) as mock_object:
            sampler.reseed_rng()
            assert mock_object.call_count == 1

        had_sampler = sampler.__dict__[had_sampler_name]
        assert str(original_had_sampler_random_state) != str(
            had_sampler.__dict__[had_sampler_rng_name].get_state()
        )


def parametrize_suggest_method(name: str) -> MarkDecorator:
    return pytest.mark.parametrize(
        f"suggest_method_{name}",
        [
            lambda t: t.suggest_float(name, 0, 10),
            lambda t: t.suggest_int(name, 0, 10),
            lambda t: cast(float, t.suggest_categorical(name, [0, 1, 2])),
            lambda t: t.suggest_float(name, 0, 10, step=0.5),
            lambda t: t.suggest_float(name, 1e-7, 10, log=True),
            lambda t: t.suggest_int(name, 1, 10, log=True),
        ],
    )


@pytest.mark.parametrize(
    "sampler_class",
    [
        lambda: optuna.samplers.CmaEsSampler(n_startup_trials=0),
        pytest.param(
            lambda: optuna.integration.SkoptSampler(
                skopt_kwargs={"base_estimator": "dummy", "n_initial_points": 1}
            ),
            marks=pytest.mark.integration,
        ),
        pytest.param(
            lambda: optuna.integration.PyCmaSampler(n_startup_trials=0),
            marks=pytest.mark.integration,
        ),
    ],
)
def test_raise_error_for_samplers_during_multi_objectives(
    sampler_class: Callable[[], BaseSampler]
) -> None:

    study = optuna.study.create_study(directions=["maximize", "maximize"], sampler=sampler_class())

    distribution = FloatDistribution(0.0, 1.0)
    with pytest.raises(ValueError):
        study.sampler.sample_independent(study, _create_new_trial(study), "x", distribution)

    with pytest.raises(ValueError):
        trial = _create_new_trial(study)
        study.sampler.sample_relative(
            study, trial, study.sampler.infer_relative_search_space(study, trial)
        )


@pytest.mark.parametrize("seed", [None, 0, 169208])
def test_pickle_random_sampler(seed: Optional[int]) -> None:

    sampler = optuna.samplers.RandomSampler(seed)
    restored_sampler = pickle.loads(pickle.dumps(sampler))
    assert sampler._rng.bytes(10) == restored_sampler._rng.bytes(10)


@parametrize_sampler
@pytest.mark.parametrize(
    "distribution",
    [
        FloatDistribution(-1.0, 1.0),
        FloatDistribution(0.0, 1.0),
        FloatDistribution(-1.0, 0.0),
        FloatDistribution(1e-7, 1.0, log=True),
        FloatDistribution(-10, 10, step=0.1),
        FloatDistribution(-10.2, 10.2, step=0.1),
    ],
)
def test_float(
    sampler_class: Callable[[], BaseSampler],
    distribution: FloatDistribution,
) -> None:

    study = optuna.study.create_study(sampler=sampler_class())
    points = np.array(
        [
            study.sampler.sample_independent(study, _create_new_trial(study), "x", distribution)
            for _ in range(100)
        ]
    )
    assert np.all(points >= distribution.low)
    assert np.all(points <= distribution.high)
    assert not isinstance(
        study.sampler.sample_independent(study, _create_new_trial(study), "x", distribution),
        np.floating,
    )

    if distribution.step is not None:
        # Check all points are multiples of distribution.step.
        points -= distribution.low
        points /= distribution.step
        round_points = np.round(points)
        np.testing.assert_almost_equal(round_points, points)


@parametrize_sampler
@pytest.mark.parametrize(
    "distribution",
    [
        IntDistribution(-10, 10),
        IntDistribution(0, 10),
        IntDistribution(-10, 0),
        IntDistribution(-10, 10, step=2),
        IntDistribution(0, 10, step=2),
        IntDistribution(-10, 0, step=2),
        IntDistribution(1, 100, log=True),
    ],
)
def test_int(sampler_class: Callable[[], BaseSampler], distribution: IntDistribution) -> None:

    study = optuna.study.create_study(sampler=sampler_class())
    points = np.array(
        [
            study.sampler.sample_independent(study, _create_new_trial(study), "x", distribution)
            for _ in range(100)
        ]
    )
    assert np.all(points >= distribution.low)
    assert np.all(points <= distribution.high)
    assert not isinstance(
        study.sampler.sample_independent(study, _create_new_trial(study), "x", distribution),
        np.integer,
    )


@parametrize_sampler
@pytest.mark.parametrize("choices", [(1, 2, 3), ("a", "b", "c"), (1, "a")])
def test_categorical(
    sampler_class: Callable[[], BaseSampler], choices: Sequence[CategoricalChoiceType]
) -> None:

    distribution = CategoricalDistribution(choices)

    study = optuna.study.create_study(sampler=sampler_class())

    def sample() -> float:

        trial = _create_new_trial(study)
        param_value = study.sampler.sample_independent(study, trial, "x", distribution)
        return float(distribution.to_internal_repr(param_value))

    points = np.asarray([sample() for i in range(100)])

    # 'x' value is corresponding to an index of distribution.choices.
    assert np.all(points >= 0)
    assert np.all(points <= len(distribution.choices) - 1)
    round_points = np.round(points)
    np.testing.assert_almost_equal(round_points, points)


@parametrize_relative_sampler
@pytest.mark.parametrize(
    "x_distribution",
    [
        FloatDistribution(-1.0, 1.0),
        FloatDistribution(1e-7, 1.0, log=True),
        FloatDistribution(-10, 10, step=0.5),
        IntDistribution(3, 10),
        IntDistribution(1, 100, log=True),
        IntDistribution(3, 9, step=2),
    ],
)
@pytest.mark.parametrize(
    "y_distribution",
    [
        FloatDistribution(-1.0, 1.0),
        FloatDistribution(1e-7, 1.0, log=True),
        FloatDistribution(-10, 10, step=0.5),
        IntDistribution(3, 10),
        IntDistribution(1, 100, log=True),
        IntDistribution(3, 9, step=2),
    ],
)
def test_sample_relative_numerical(
    relative_sampler_class: Callable[[], BaseSampler],
    x_distribution: BaseDistribution,
    y_distribution: BaseDistribution,
) -> None:

    search_space: Dict[str, BaseDistribution] = OrderedDict(x=x_distribution, y=y_distribution)
    study = optuna.study.create_study(sampler=relative_sampler_class())
    trial = study.ask(search_space)
    study.tell(trial, sum(trial.params.values()))

    def sample() -> List[Union[int, float]]:
        params = study.sampler.sample_relative(study, _create_new_trial(study), search_space)
        return [params[name] for name in search_space]

    points = np.array([sample() for _ in range(10)])
    for i, distribution in enumerate(search_space.values()):
        assert isinstance(
            distribution,
            (
                FloatDistribution,
                IntDistribution,
            ),
        )
        assert np.all(points[:, i] >= distribution.low)
        assert np.all(points[:, i] <= distribution.high)
    for param_value, distribution in zip(sample(), search_space.values()):
        assert not isinstance(param_value, np.floating)
        assert not isinstance(param_value, np.integer)
        if isinstance(distribution, IntDistribution):
            assert isinstance(param_value, int)
        else:
            assert isinstance(param_value, float)


@parametrize_relative_sampler
def test_sample_relative_categorical(relative_sampler_class: Callable[[], BaseSampler]) -> None:

    search_space: Dict[str, BaseDistribution] = OrderedDict(
        x=CategoricalDistribution([1, 10, 100]), y=CategoricalDistribution([-1, -10, -100])
    )
    study = optuna.study.create_study(sampler=relative_sampler_class())
    trial = study.ask(search_space)
    study.tell(trial, sum(trial.params.values()))

    def sample() -> List[float]:
        params = study.sampler.sample_relative(study, _create_new_trial(study), search_space)
        return [params[name] for name in search_space]

    points = np.array([sample() for _ in range(10)])
    for i, distribution in enumerate(search_space.values()):
        assert isinstance(distribution, CategoricalDistribution)
        assert np.all([v in distribution.choices for v in points[:, i]])
    for param_value in sample():
        assert not isinstance(param_value, np.floating)
        assert not isinstance(param_value, np.integer)
        assert isinstance(param_value, int)


@parametrize_relative_sampler
@pytest.mark.parametrize(
    "x_distribution",
    [
        FloatDistribution(-1.0, 1.0),
        FloatDistribution(1e-7, 1.0, log=True),
        FloatDistribution(-10, 10, step=0.5),
        IntDistribution(1, 10),
        IntDistribution(1, 100, log=True),
    ],
)
def test_sample_relative_mixed(
    relative_sampler_class: Callable[[], BaseSampler], x_distribution: BaseDistribution
) -> None:

    search_space: Dict[str, BaseDistribution] = OrderedDict(
        x=x_distribution, y=CategoricalDistribution([-1, -10, -100])
    )
    study = optuna.study.create_study(sampler=relative_sampler_class())
    trial = study.ask(search_space)
    study.tell(trial, sum(trial.params.values()))

    def sample() -> List[float]:
        params = study.sampler.sample_relative(study, _create_new_trial(study), search_space)
        return [params[name] for name in search_space]

    points = np.array([sample() for _ in range(10)])
    assert isinstance(
        search_space["x"],
        (
            FloatDistribution,
            IntDistribution,
        ),
    )
    assert np.all(points[:, 0] >= search_space["x"].low)
    assert np.all(points[:, 0] <= search_space["x"].high)
    assert isinstance(search_space["y"], CategoricalDistribution)
    assert np.all([v in search_space["y"].choices for v in points[:, 1]])
    for param_value, distribution in zip(sample(), search_space.values()):
        assert not isinstance(param_value, np.floating)
        assert not isinstance(param_value, np.integer)
        if isinstance(
            distribution,
            (
                IntDistribution,
                CategoricalDistribution,
            ),
        ):
            assert isinstance(param_value, int)
        else:
            assert isinstance(param_value, float)


@parametrize_sampler
def test_conditional_sample_independent(sampler_class: Callable[[], BaseSampler]) -> None:
    # This test case reproduces the error reported in #2734.
    # See https://github.com/optuna/optuna/pull/2734#issuecomment-857649769.

    study = optuna.study.create_study(sampler=sampler_class())
    categorical_distribution = CategoricalDistribution(choices=["x", "y"])
    dependent_distribution = CategoricalDistribution(choices=["a", "b"])

    study.add_trial(
        optuna.create_trial(
            params={"category": "x", "x": "a"},
            distributions={"category": categorical_distribution, "x": dependent_distribution},
            value=0.1,
        )
    )

    study.add_trial(
        optuna.create_trial(
            params={"category": "y", "y": "b"},
            distributions={"category": categorical_distribution, "y": dependent_distribution},
            value=0.1,
        )
    )

    _trial = _create_new_trial(study)
    category = study.sampler.sample_independent(
        study, _trial, "category", categorical_distribution
    )
    assert category in ["x", "y"]
    value = study.sampler.sample_independent(study, _trial, category, dependent_distribution)
    assert value in ["a", "b"]


def _create_new_trial(study: Study) -> FrozenTrial:

    trial_id = study._storage.create_new_trial(study._study_id)
    return study._storage.get_trial(trial_id)


class FixedSampler(BaseSampler):
    def __init__(
        self,
        relative_search_space: Dict[str, BaseDistribution],
        relative_params: Dict[str, Any],
        unknown_param_value: Any,
    ) -> None:

        self.relative_search_space = relative_search_space
        self.relative_params = relative_params
        self.unknown_param_value = unknown_param_value

    def infer_relative_search_space(
        self, study: Study, trial: FrozenTrial
    ) -> Dict[str, BaseDistribution]:

        return self.relative_search_space

    def sample_relative(
        self, study: Study, trial: FrozenTrial, search_space: Dict[str, BaseDistribution]
    ) -> Dict[str, Any]:

        return self.relative_params

    def sample_independent(
        self,
        study: Study,
        trial: FrozenTrial,
        param_name: str,
        param_distribution: BaseDistribution,
    ) -> Any:

        return self.unknown_param_value


def test_sample_relative() -> None:

    relative_search_space: Dict[str, BaseDistribution] = {
        "a": FloatDistribution(low=0, high=5),
        "b": CategoricalDistribution(choices=("foo", "bar", "baz")),
        "c": IntDistribution(low=20, high=50),  # Not exist in `relative_params`.
    }
    relative_params = {
        "a": 3.2,
        "b": "baz",
    }
    unknown_param_value = 30

    sampler = FixedSampler(relative_search_space, relative_params, unknown_param_value)
    study = optuna.study.create_study(sampler=sampler)

    def objective(trial: Trial) -> float:

        # Predefined parameters are sampled by `sample_relative()` method.
        assert trial.suggest_float("a", 0, 5) == 3.2
        assert trial.suggest_categorical("b", ["foo", "bar", "baz"]) == "baz"

        # Other parameters are sampled by `sample_independent()` method.
        assert trial.suggest_int("c", 20, 50) == unknown_param_value
        assert trial.suggest_float("d", 1, 100, log=True) == unknown_param_value
        assert trial.suggest_float("e", 20, 40) == unknown_param_value

        return 0.0

    study.optimize(objective, n_trials=10, catch=())
    for trial in study.trials:
        assert trial.params == {"a": 3.2, "b": "baz", "c": 30, "d": 30, "e": 30}


@parametrize_sampler
def test_nan_objective_value(sampler_class: Callable[[], BaseSampler]) -> None:

    study = optuna.create_study(sampler=sampler_class())

    def objective(trial: Trial, base_value: float) -> float:

        return trial.suggest_float("x", 0.1, 0.2) + base_value

    # Non NaN objective values.
    for i in range(10, 1, -1):
        study.optimize(lambda t: objective(t, i), n_trials=1, catch=())
    assert int(study.best_value) == 2

    # NaN objective values.
    study.optimize(lambda t: objective(t, float("nan")), n_trials=1, catch=())
    assert int(study.best_value) == 2

    # Non NaN objective value.
    study.optimize(lambda t: objective(t, 1), n_trials=1, catch=())
    assert int(study.best_value) == 1


@parametrize_sampler
def test_partial_fixed_sampling(sampler_class: Callable[[], BaseSampler]) -> None:

    study = optuna.create_study(sampler=sampler_class())

    def objective(trial: Trial) -> float:
        x = trial.suggest_float("x", -1, 1)
        y = trial.suggest_int("y", -1, 1)
        z = trial.suggest_float("z", -1, 1)
        return x + y + z

    # First trial.
    study.optimize(objective, n_trials=1)

    # Second trial. Here, the parameter ``y`` is fixed as 0.
    fixed_params = {"y": 0}
    with warnings.catch_warnings():
        warnings.simplefilter("ignore", optuna.exceptions.ExperimentalWarning)
        study.sampler = optuna.samplers.PartialFixedSampler(fixed_params, study.sampler)
    study.optimize(objective, n_trials=1)
    trial_params = study.trials[-1].params
    assert trial_params["y"] == fixed_params["y"]


@parametrize_multi_objective_sampler
@pytest.mark.parametrize(
    "distribution",
    [
        FloatDistribution(-1.0, 1.0),
        FloatDistribution(0.0, 1.0),
        FloatDistribution(-1.0, 0.0),
        FloatDistribution(1e-7, 1.0, log=True),
        FloatDistribution(-10, 10, step=0.1),
        FloatDistribution(-10.2, 10.2, step=0.1),
        IntDistribution(-10, 10),
        IntDistribution(0, 10),
        IntDistribution(-10, 0),
        IntDistribution(-10, 10, step=2),
        IntDistribution(0, 10, step=2),
        IntDistribution(-10, 0, step=2),
        IntDistribution(1, 100, log=True),
        CategoricalDistribution((1, 2, 3)),
        CategoricalDistribution(("a", "b", "c")),
        CategoricalDistribution((1, "a")),
    ],
)
def test_multi_objective_sample_independent(
    multi_objective_sampler_class: Callable[[], BaseSampler], distribution: BaseDistribution
) -> None:
    study = optuna.study.create_study(
        directions=["minimize", "maximize"], sampler=multi_objective_sampler_class()
    )
    for i in range(100):
        value = study.sampler.sample_independent(
            study, _create_new_trial(study), "x", distribution
        )
        assert distribution._contains(distribution.to_internal_repr(value))

        if not isinstance(distribution, CategoricalDistribution):
            # Please see https://github.com/optuna/optuna/pull/393 why this assertion is needed.
            assert not isinstance(value, np.floating)

        if isinstance(distribution, FloatDistribution):
            if distribution.step is not None:
                # Check the value is a multiple of `distribution.step` which is
                # the quantization interval of the distribution.
                value -= distribution.low
                value /= distribution.step
                round_value = np.round(value)
                np.testing.assert_almost_equal(round_value, value)


def test_after_trial() -> None:
    n_calls = 0
    n_trials = 3

    class SamplerAfterTrial(optuna.samplers.RandomSampler):
        def after_trial(
            self,
            study: Study,
            trial: FrozenTrial,
            state: TrialState,
            values: Optional[Sequence[float]],
        ) -> None:
            assert len(study.trials) - 1 == trial.number
            assert trial.state == TrialState.RUNNING
            assert trial.values is None
            assert state == TrialState.COMPLETE
            assert values is not None
            assert len(values) == 2
            nonlocal n_calls
            n_calls += 1

    sampler = SamplerAfterTrial()
    study = optuna.create_study(directions=["minimize", "minimize"], sampler=sampler)

    study.optimize(lambda t: [t.suggest_float("y", -3, 3), t.suggest_int("x", 0, 10)], n_trials=3)

    assert n_calls == n_trials


def test_after_trial_pruning() -> None:
    n_calls = 0
    n_trials = 3

    class SamplerAfterTrial(optuna.samplers.RandomSampler):
        def after_trial(
            self,
            study: Study,
            trial: FrozenTrial,
            state: TrialState,
            values: Optional[Sequence[float]],
        ) -> None:
            assert len(study.trials) - 1 == trial.number
            assert trial.state == TrialState.RUNNING
            assert trial.values is None
            assert state == TrialState.PRUNED
            assert values is None
            nonlocal n_calls
            n_calls += 1

    sampler = SamplerAfterTrial()
    study = optuna.create_study(directions=["minimize", "minimize"], sampler=sampler)

    study.optimize(pruned_objective, n_trials=n_trials)

    assert n_calls == n_trials


def test_after_trial_failing() -> None:
    n_calls = 0
    n_trials = 3

    class SamplerAfterTrial(optuna.samplers.RandomSampler):
        def after_trial(
            self,
            study: Study,
            trial: FrozenTrial,
            state: TrialState,
            values: Optional[Sequence[float]],
        ) -> None:
            assert len(study.trials) - 1 == trial.number
            assert trial.state == TrialState.RUNNING
            assert trial.values is None
            assert state == TrialState.FAIL
            assert values is None
            nonlocal n_calls
            n_calls += 1

    sampler = SamplerAfterTrial()
    study = optuna.create_study(directions=["minimize", "minimize"], sampler=sampler)

    with pytest.raises(ValueError):
        study.optimize(fail_objective, n_trials=n_trials)

    # Called once after the first failing trial before returning from optimize.
    assert n_calls == 1


def test_after_trial_failing_in_after_trial() -> None:
    n_calls = 0
    n_trials = 3

    class SamplerAfterTrialAlwaysFail(optuna.samplers.RandomSampler):
        def after_trial(
            self,
            study: Study,
            trial: FrozenTrial,
            state: TrialState,
            values: Optional[Sequence[float]],
        ) -> None:
            nonlocal n_calls
            n_calls += 1
            raise NotImplementedError  # Arbitrary error for testing purpose.

    sampler = SamplerAfterTrialAlwaysFail()
    study = optuna.create_study(sampler=sampler)

    with pytest.raises(NotImplementedError):
        study.optimize(lambda t: t.suggest_int("x", 0, 10), n_trials=n_trials)

    assert len(study.trials) == 1
    assert n_calls == 1

    sampler = SamplerAfterTrialAlwaysFail()
    study = optuna.create_study(sampler=sampler)

    # Not affected by `catch`.
    with pytest.raises(NotImplementedError):
        study.optimize(
            lambda t: t.suggest_int("x", 0, 10), n_trials=n_trials, catch=(NotImplementedError,)
        )

    assert len(study.trials) == 1
    assert n_calls == 2


def test_after_trial_with_study_tell() -> None:
    n_calls = 0

    class SamplerAfterTrial(optuna.samplers.RandomSampler):
        def after_trial(
            self,
            study: Study,
            trial: FrozenTrial,
            state: TrialState,
            values: Optional[Sequence[float]],
        ) -> None:
            nonlocal n_calls
            n_calls += 1

    sampler = SamplerAfterTrial()
    study = optuna.create_study(sampler=sampler)

    assert n_calls == 0

    study.tell(study.ask(), 1.0)

    assert n_calls == 1


@parametrize_sampler
def test_sample_single_distribution(sampler_class: Callable[[], BaseSampler]) -> None:

    relative_search_space = {
        "a": CategoricalDistribution([1]),
        "b": IntDistribution(low=1, high=1),
        "c": IntDistribution(low=1, high=1, log=True),
        "d": FloatDistribution(low=1.0, high=1.0),
        "e": FloatDistribution(low=1.0, high=1.0, log=True),
        "f": FloatDistribution(low=1.0, high=1.0, step=1.0),
    }

    with warnings.catch_warnings():
        warnings.simplefilter("ignore", optuna.exceptions.ExperimentalWarning)
        sampler = sampler_class()
    study = optuna.study.create_study(sampler=sampler)

    # We need to test the construction of the model, so we should set `n_trials >= 2`.
    for _ in range(2):
        trial = study.ask(fixed_distributions=relative_search_space)
        study.tell(trial, 1.0)
        for param_name in relative_search_space.keys():
            assert trial.params[param_name] == 1


@parametrize_sampler
@parametrize_suggest_method("x")
def test_single_parameter_objective(
    sampler_class: Callable[[], BaseSampler], suggest_method_x: Callable[[Trial], float]
) -> None:
    def objective(trial: Trial) -> float:
        return suggest_method_x(trial)

    with warnings.catch_warnings():
        warnings.simplefilter("ignore", optuna.exceptions.ExperimentalWarning)
        sampler = sampler_class()

    study = optuna.study.create_study(sampler=sampler)
    study.optimize(objective, n_trials=10)

    assert len(study.trials) == 10
    assert all(t.state == TrialState.COMPLETE for t in study.trials)


@parametrize_sampler
def test_conditional_parameter_objective(sampler_class: Callable[[], BaseSampler]) -> None:
    def objective(trial: Trial) -> float:
        x = trial.suggest_categorical("x", [True, False])
        if x:
            return trial.suggest_float("y", 0, 1)
        return trial.suggest_float("z", 0, 1)

    with warnings.catch_warnings():
        warnings.simplefilter("ignore", optuna.exceptions.ExperimentalWarning)
        sampler = sampler_class()

    study = optuna.study.create_study(sampler=sampler)
    study.optimize(objective, n_trials=10)

    assert len(study.trials) == 10
    assert all(t.state == TrialState.COMPLETE for t in study.trials)


@parametrize_sampler
@parametrize_suggest_method("x")
@parametrize_suggest_method("y")
def test_combination_of_different_distributions_objective(
    sampler_class: Callable[[], BaseSampler],
    suggest_method_x: Callable[[Trial], float],
    suggest_method_y: Callable[[Trial], float],
) -> None:
    def objective(trial: Trial) -> float:
        return suggest_method_x(trial) + suggest_method_y(trial)

    with warnings.catch_warnings():
        warnings.simplefilter("ignore", optuna.exceptions.ExperimentalWarning)
        sampler = sampler_class()

    study = optuna.study.create_study(sampler=sampler)
    study.optimize(objective, n_trials=10)

    assert len(study.trials) == 10
    assert all(t.state == TrialState.COMPLETE for t in study.trials)


@parametrize_sampler
@pytest.mark.parametrize(
    "second_low,second_high",
    [
        (0, 5),  # Narrow range.
        (0, 20),  # Expand range.
        (20, 30),  # Set non-overlapping range.
    ],
)
def test_dynamic_range_objective(
    sampler_class: Callable[[], BaseSampler], second_low: int, second_high: int
) -> None:
    def objective(trial: Trial, low: int, high: int) -> float:
        v = trial.suggest_float("x", low, high)
        v += trial.suggest_int("y", low, high)
        return v

    with warnings.catch_warnings():
        warnings.simplefilter("ignore", optuna.exceptions.ExperimentalWarning)
        sampler = sampler_class()

    study = optuna.study.create_study(sampler=sampler)
    study.optimize(lambda t: objective(t, 0, 10), n_trials=10)
    study.optimize(lambda t: objective(t, second_low, second_high), n_trials=10)

    assert len(study.trials) == 20
    assert all(t.state == TrialState.COMPLETE for t in study.trials)


# We add tests for constant objective functions to ensure the reproducibility of sorting.
@parametrize_sampler_with_seed
@pytest.mark.parametrize("objective_func", [lambda *args: sum(args), lambda *args: 0.0])
def test_reproducible(sampler_class: Callable[[int], BaseSampler], objective_func: Any) -> None:
    def objective(trial: Trial) -> float:
        a = trial.suggest_float("a", 1, 9)
        b = trial.suggest_float("b", 1, 9, log=True)
        c = trial.suggest_float("c", 1, 9, step=1)
        d = trial.suggest_int("d", 1, 9)
        e = trial.suggest_int("e", 1, 9, log=True)
        f = trial.suggest_int("f", 1, 9, step=2)
        g = cast(int, trial.suggest_categorical("g", range(1, 10)))
        return objective_func(a, b, c, d, e, f, g)

    study = optuna.create_study(sampler=sampler_class(1))
    study.optimize(objective, n_trials=15)

    study_same_seed = optuna.create_study(sampler=sampler_class(1))
    study_same_seed.optimize(objective, n_trials=15)
    for i in range(15):
        assert study.trials[i].params == study_same_seed.trials[i].params

    study_different_seed = optuna.create_study(sampler=sampler_class(2))
    study_different_seed.optimize(objective, n_trials=15)
    assert any(
        [study.trials[i].params != study_different_seed.trials[i].params for i in range(15)]
    )


@parametrize_sampler_with_seed
def test_reseed_rng_change_sampling(sampler_class: Callable[[int], BaseSampler]) -> None:
    def objective(trial: Trial) -> float:
        a = trial.suggest_float("a", 1, 9)
        b = trial.suggest_float("b", 1, 9, log=True)
        c = trial.suggest_float("c", 1, 9, step=1)
        d = trial.suggest_int("d", 1, 9)
        e = trial.suggest_int("e", 1, 9, log=True)
        f = trial.suggest_int("f", 1, 9, step=2)
        g = cast(int, trial.suggest_categorical("g", range(1, 10)))
        return a + b + c + d + e + f + g

    sampler = sampler_class(1)
    study = optuna.create_study(sampler=sampler)
    study.optimize(objective, n_trials=15)

    sampler_different_seed = sampler_class(1)
    sampler_different_seed.reseed_rng()
    study_different_seed = optuna.create_study(sampler=sampler_different_seed)
    study_different_seed.optimize(objective, n_trials=15)
    assert any(
        [study.trials[i].params != study_different_seed.trials[i].params for i in range(15)]
    )


# This function is used only in test_reproducible_in_other_process, but declared at top-level
# because local function cannot be pickled, which occurs within multiprocessing.
def run_optimize(
    k: int,
    sampler_name: str,
    sequence_dict: DictProxy,
    hash_dict: DictProxy,
) -> None:
    def objective(trial: Trial) -> float:
        a = trial.suggest_float("a", 1, 9)
        b = trial.suggest_float("b", 1, 9, log=True)
        c = trial.suggest_float("c", 1, 9, step=1)
        d = trial.suggest_int("d", 1, 9)
        e = trial.suggest_int("e", 1, 9, log=True)
        f = trial.suggest_int("f", 1, 9, step=2)
        g = cast(int, trial.suggest_categorical("g", range(1, 10)))
        return a + b + c + d + e + f + g

    hash_dict[k] = hash("nondeterministic hash")
    sampler = sampler_class_with_seed[sampler_name][0](1)
    study = optuna.create_study(sampler=sampler)
    study.optimize(objective, n_trials=15)
    sequence_dict[k] = list(study.trials[-1].params.values())


<<<<<<< HEAD
@parametrize_sampler_name_with_seed
def test_reproducible_in_other_process(sampler_name: str) -> None:
=======
@pytest.fixture
def unset_seed_in_test(request: SubRequest) -> None:
    # Unset the hashseed at beginning and restore it at end regardless of an exception in the test.
    # See https://docs.pytest.org/en/stable/how-to/fixtures.html#adding-finalizers-directly
    # for details.

    hash_seed = os.getenv("PYTHONHASHSEED")
    if hash_seed is not None:
        del os.environ["PYTHONHASHSEED"]

    def restore_seed() -> None:
        if hash_seed is not None:
            os.environ["PYTHONHASHSEED"] = hash_seed

    request.addfinalizer(restore_seed)


@pytest.mark.parametrize("sampler_class_index", range(len(sampler_class_with_seed)))
def test_reproducible_in_other_process(sampler_class_index: int, unset_seed_in_test: None) -> None:
    # This test should be tested without `PYTHONHASHSEED`. However, some tool such as tox
    # set the environmental variable "PYTHONHASHSEED" by default.
    # To do so, this test calls a finalizer: `unset_seed_in_test`.

>>>>>>> 4bc3dfce
    # Multiprocessing supports three way to start a process.
    # We use `spawn` option to create a child process as a fresh python process.
    # For more detail, see https://github.com/optuna/optuna/pull/3187#issuecomment-997673037.
    multiprocessing.set_start_method("spawn", force=True)
    manager = multiprocessing.Manager()
    sequence_dict: DictProxy = manager.dict()
    hash_dict: DictProxy = manager.dict()
    for i in range(3):
        p = multiprocessing.Process(
            target=run_optimize, args=(i, sampler_name, sequence_dict, hash_dict)
        )
        p.start()
        p.join()

    # Hashes are expected to be different because string hashing is nondeterministic per process.
    assert not (hash_dict[0] == hash_dict[1] == hash_dict[2])
    # But the sequences are expected to be the same.
    assert sequence_dict[0] == sequence_dict[1] == sequence_dict[2]<|MERGE_RESOLUTION|>--- conflicted
+++ resolved
@@ -1090,10 +1090,6 @@
     sequence_dict[k] = list(study.trials[-1].params.values())
 
 
-<<<<<<< HEAD
-@parametrize_sampler_name_with_seed
-def test_reproducible_in_other_process(sampler_name: str) -> None:
-=======
 @pytest.fixture
 def unset_seed_in_test(request: SubRequest) -> None:
     # Unset the hashseed at beginning and restore it at end regardless of an exception in the test.
@@ -1111,13 +1107,12 @@
     request.addfinalizer(restore_seed)
 
 
-@pytest.mark.parametrize("sampler_class_index", range(len(sampler_class_with_seed)))
-def test_reproducible_in_other_process(sampler_class_index: int, unset_seed_in_test: None) -> None:
+@parametrize_sampler_name_with_seed
+def test_reproducible_in_other_process(sampler_name: str, unset_seed_in_test: None) -> None:
     # This test should be tested without `PYTHONHASHSEED`. However, some tool such as tox
     # set the environmental variable "PYTHONHASHSEED" by default.
     # To do so, this test calls a finalizer: `unset_seed_in_test`.
 
->>>>>>> 4bc3dfce
     # Multiprocessing supports three way to start a process.
     # We use `spawn` option to create a child process as a fresh python process.
     # For more detail, see https://github.com/optuna/optuna/pull/3187#issuecomment-997673037.
