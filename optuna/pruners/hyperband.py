--- conflicted
+++ resolved
@@ -91,7 +91,7 @@
         self._resource_budget = 0
 
         if n_brackets is None:
-            # In the original paper <<http://www.jmlr.org/papers/volume18/16-558/16-558.pdf>, the
+            # In the original paper <http://www.jmlr.org/papers/volume18/16-558/16-558.pdf>, the
             # inputs of Hyperband are ``R``: max resource amd ``\eta``: reduction factor. The
             # number of brackets (this is referred as ``s_{max} + 1`` in the paper) is calculated
             # by s_{max} + 1 = \ceil{\log_{\eta} (R)} + 1 in Algorithm 1 of the original paper.
@@ -101,13 +101,8 @@
             self._n_brackets = int(self._n_brackets)
         else:
             message = (
-<<<<<<< HEAD
-                "The use of `HyperbandPruner.n_brackets` is deprecated. "
-                "Please specify `HyperbandPruner.max_resource instead."
-=======
                 "The argument of ``n_brackets`` is deprecated. "
                 "Please specify ``max_resource`` instead."
->>>>>>> 4ce1db3a
             )
             warnings.warn(message, DeprecationWarning)
             _logger.warning(message)
@@ -118,7 +113,7 @@
         _logger.debug("Hyperband has {} brackets".format(self._n_brackets))
 
         for i in range(self._n_brackets):
-            bracket_resource_budget = self._calc_bracket_resource_budget(i, self._n_brackets)
+            bracket_resource_budget = self._calc_bracket_resource_budget(i)
             self._resource_budget += bracket_resource_budget
             self._bracket_resource_budgets.append(bracket_resource_budget)
 
@@ -144,20 +139,11 @@
         bracket_study = self._create_bracket_study(study, i)
         return self._pruners[i].prune(bracket_study, trial)
 
-    # TODO(crcrpar): Improve resource computation/allocation algorithm.
-    def _calc_bracket_resource_budget(self, pruner_index: int, n_brackets: int) -> int:
-        n = self._reduction_factor ** (n_brackets - 1)
-        return n + (n / 2) * (n_brackets - 1 - pruner_index)
-
-        # s = n_brackets - 1 - pruner_index
-        # #return n_brackets * (self._reduction_factor ** s) / (s + 1)
-        #
-        # log_reduction_factor = numpy.log(self._reduction_factor)
-        # coef1 = (log_reduction_factor ** 2) / 2
-        # coef0 = log_reduction_factor * (1 - log_reduction_factor)
-        # coefinv1 = 1 - log_reduction_factor + (log_reduction_factor ** 2) / 2
-        # return n_brackets * (coef1 * (s + 1) + coef0 + coefinv1 / (s + 1))
-
+    def _calc_bracket_resource_budget(self, pruner_index: int) -> int:
+        # In the original paper <http://www.jmlr.org/papers/volume18/16-558/16-558.pdf>, the
+        # number of trials per one bracket is referred as ``n`` as calculated in Algorithm 1.
+        s = self.n_brackets - 1 - pruner_index
+        return self.n_brackets * (self._reduction_factor ** s) / (s + 1)
 
     def _get_bracket_id(self, study: Study, trial: FrozenTrial) -> int:
         """Computes the index of bracket for a trial of ``trial_number``.
