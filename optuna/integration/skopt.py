--- conflicted
+++ resolved
@@ -328,18 +328,15 @@
             if isinstance(distribution, distributions.IntLogUniformDistribution):
                 value = int(np.round(value))
                 value = min(max(value, distribution.low), distribution.high)
-<<<<<<< HEAD
+            if isinstance(distribution, distributions.FloatDistribution):
+                if distribution.step is not None:
+                    value = value * distribution.step + distribution.low
             if isinstance(distribution, distributions.IntDistribution):
                 if distribution.log:
                     value = int(np.round(value))
                     value = min(max(value, distribution.low), distribution.high)
                 else:
                     value = int(value * distribution.step + distribution.low)
-=======
-            if isinstance(distribution, distributions.FloatDistribution):
-                if distribution.step is not None:
-                    value = value * distribution.step + distribution.low
->>>>>>> cf03adee
 
             params[name] = value
 
