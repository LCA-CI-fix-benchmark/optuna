from __future__ import absolute_import

from typing import Callable  # NOQA
from typing import Optional  # NOQA

from optuna.pruners import BasePruner  # NOQA
from optuna.samplers import BaseSampler  # NOQA
from optuna.storages import InMemoryStorage
<<<<<<< HEAD
from optuna.study import optimize
=======
>>>>>>> 21ce1877
from optuna.study import Study  # NOQA
from optuna.trial import Trial  # NOQA

try:
    from chainermn.communicators.communicator_base import CommunicatorBase  # NOQA
    _available = True
except ImportError as e:
    _import_error = e
    _available = False


class ObjectiveFuncChainerMN(object):
    def __init__(self, func, comm):
        # type: (Callable[[Trial, CommunicatorBase], float], CommunicatorBase) -> None

        self.comm = comm
        self.objective = func

    def __call__(self, trial):
        # type: (Trial) -> float

        self.comm.mpi_comm.bcast((True, trial.trial_id))
        return self.objective(trial, self.comm)


# TODO(Yanase): Create a Study subclass for ChainerMN and rewrite minimize_chainermn as a method.
def minimize_chainermn(
        func,  # type: Callable[[Trial, CommunicatorBase], float]
        study,  # type: Study
        comm,  # type: CommunicatorBase
        n_trials=None,  # type: Optional[int]
        timeout=None,  # type: Optional[float]
):
    # type: (...) -> Study

    _check_chainermn_availability()

    if isinstance(study.storage, InMemoryStorage):
        raise ValueError('ChainerMN integration is not available with InMemoryStorage.')

    study_names = comm.mpi_comm.allgather(study.study_name)
    if len(set(study_names)) != 1:
        raise ValueError('Please make sure an identical study name is shared among workers.')

    if comm.rank == 0:
<<<<<<< HEAD
        optimize(
=======
        study.run(
>>>>>>> 21ce1877
            ObjectiveFuncChainerMN(func, comm),
            n_trials=n_trials, timeout_seconds=timeout, n_jobs=1)
        comm.mpi_comm.bcast((False, None))
    else:
        while True:
            has_next_trial, trial_id = comm.mpi_comm.bcast(None)
            if not has_next_trial:
                break
            trial = Trial(study, trial_id)
            func(trial, comm)

    return study


def _check_chainermn_availability():
    # type: () -> None

    if not _available:
        raise ImportError(
            'ChainerMN is not available. Please install ChainerMN to use this feature. '
            'ChainerMN can be installed by executing `$ pip install chainermn`. '
            'For further information, please refer to the installation guide of ChainerMN. '
            '(The actual import error is as follows: ' + str(_import_error) + ')')<|MERGE_RESOLUTION|>--- conflicted
+++ resolved
@@ -3,13 +3,7 @@
 from typing import Callable  # NOQA
 from typing import Optional  # NOQA
 
-from optuna.pruners import BasePruner  # NOQA
-from optuna.samplers import BaseSampler  # NOQA
 from optuna.storages import InMemoryStorage
-<<<<<<< HEAD
-from optuna.study import optimize
-=======
->>>>>>> 21ce1877
 from optuna.study import Study  # NOQA
 from optuna.trial import Trial  # NOQA
 
@@ -55,11 +49,7 @@
         raise ValueError('Please make sure an identical study name is shared among workers.')
 
     if comm.rank == 0:
-<<<<<<< HEAD
-        optimize(
-=======
         study.run(
->>>>>>> 21ce1877
             ObjectiveFuncChainerMN(func, comm),
             n_trials=n_trials, timeout_seconds=timeout, n_jobs=1)
         comm.mpi_comm.bcast((False, None))
