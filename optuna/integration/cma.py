import math
import random
from typing import Any
from typing import Dict
from typing import List
from typing import Optional
from typing import Sequence
from typing import Set

import numpy

import optuna
from optuna import distributions
from optuna import logging
from optuna._deprecated import deprecated
from optuna._imports import try_import
from optuna.distributions import BaseDistribution
from optuna.distributions import CategoricalDistribution
from optuna.distributions import FloatDistribution
from optuna.distributions import IntDistribution
<<<<<<< HEAD
from optuna.distributions import IntLogUniformDistribution
from optuna.distributions import IntUniformDistribution
=======
from optuna.distributions import LogUniformDistribution
from optuna.distributions import UniformDistribution
>>>>>>> dee665df
from optuna.samplers import BaseSampler
from optuna.study import Study
from optuna.study import StudyDirection
from optuna.trial import FrozenTrial
from optuna.trial import TrialState


with try_import() as _imports:
    import cma

_logger = logging.get_logger(__name__)

_EPS = 1e-10

_cma_deprecated_msg = "This class is renamed to :class:`~optuna.integration.PyCmaSampler`."


class PyCmaSampler(BaseSampler):
    """A Sampler using cma library as the backend.

    Example:

        Optimize a simple quadratic function by using :class:`~optuna.integration.PyCmaSampler`.

        .. testcode::

            import optuna


            def objective(trial):
                x = trial.suggest_float("x", -1, 1)
                y = trial.suggest_int("y", -1, 1)
                return x**2 + y


            sampler = optuna.integration.PyCmaSampler()
            study = optuna.create_study(sampler=sampler)
            study.optimize(objective, n_trials=20)

    Note that parallel execution of trials may affect the optimization performance of CMA-ES,
    especially if the number of trials running in parallel exceeds the population size.

    .. note::
        :class:`~optuna.integration.CmaEsSampler` is deprecated and renamed to
        :class:`~optuna.integration.PyCmaSampler` in v2.0.0. Please use
        :class:`~optuna.integration.PyCmaSampler` instead of
        :class:`~optuna.integration.CmaEsSampler`.

    Args:

        x0:
            A dictionary of an initial parameter values for CMA-ES. By default, the mean of ``low``
            and ``high`` for each distribution is used.
            Please refer to cma.CMAEvolutionStrategy_ for further details of ``x0``.

        sigma0:
            Initial standard deviation of CMA-ES. By default, ``sigma0`` is set to
            ``min_range / 6``, where ``min_range`` denotes the minimum range of the distributions
            in the search space. If distribution is categorical, ``min_range`` is
            ``len(choices) - 1``.
            Please refer to cma.CMAEvolutionStrategy_ for further details of ``sigma0``.

        cma_stds:
            A dictionary of multipliers of sigma0 for each parameters. The default value is 1.0.
            Please refer to cma.CMAEvolutionStrategy_ for further details of ``cma_stds``.

        seed:
            A random seed for CMA-ES.

        cma_opts:
            Options passed to the constructor of cma.CMAEvolutionStrategy_ class.

            Note that ``BoundaryHandler``, ``bounds``, ``CMA_stds`` and ``seed`` arguments in
            ``cma_opts`` will be ignored because it is added by
            :class:`~optuna.integration.PyCmaSampler` automatically.

        n_startup_trials:
            The independent sampling is used instead of the CMA-ES algorithm until the given number
            of trials finish in the same study.

        independent_sampler:
            A :class:`~optuna.samplers.BaseSampler` instance that is used for independent
            sampling. The parameters not contained in the relative search space are sampled
            by this sampler.
            The search space for :class:`~optuna.integration.PyCmaSampler` is determined by
            :func:`~optuna.samplers.intersection_search_space()`.

            If :obj:`None` is specified, :class:`~optuna.samplers.RandomSampler` is used
            as the default.

            .. seealso::
                :class:`optuna.samplers` module provides built-in independent samplers
                such as :class:`~optuna.samplers.RandomSampler` and
                :class:`~optuna.samplers.TPESampler`.

        warn_independent_sampling:
            If this is :obj:`True`, a warning message is emitted when
            the value of a parameter is sampled by using an independent sampler.

            Note that the parameters of the first trial in a study are always sampled
            via an independent sampler, so no warning messages are emitted in this case.

    .. _cma.CMAEvolutionStrategy: http://cma.gforge.inria.fr/apidocs-pycma/\
    cma.evolution_strategy.CMAEvolutionStrategy.html
    """

    def __init__(
        self,
        x0: Optional[Dict[str, Any]] = None,
        sigma0: Optional[float] = None,
        cma_stds: Optional[Dict[str, float]] = None,
        seed: Optional[int] = None,
        cma_opts: Optional[Dict[str, Any]] = None,
        n_startup_trials: int = 1,
        independent_sampler: Optional[BaseSampler] = None,
        warn_independent_sampling: bool = True,
    ) -> None:

        _imports.check()

        self._x0 = x0
        self._sigma0 = sigma0
        self._cma_stds = cma_stds
        if seed is None:
            seed = random.randint(1, 2**32)
        self._cma_opts = cma_opts or {}
        self._cma_opts["seed"] = seed
        self._cma_opts.setdefault("verbose", -2)
        self._n_startup_trials = n_startup_trials
        self._independent_sampler = independent_sampler or optuna.samplers.RandomSampler(seed=seed)
        self._warn_independent_sampling = warn_independent_sampling
        self._search_space = optuna.samplers.IntersectionSearchSpace()

    def reseed_rng(self) -> None:

        self._cma_opts["seed"] = random.randint(1, 2**32)
        self._independent_sampler.reseed_rng()

    def infer_relative_search_space(
        self, study: Study, trial: FrozenTrial
    ) -> Dict[str, BaseDistribution]:

        search_space = {}
        for name, distribution in self._search_space.calculate(study).items():
            if distribution.single():
                # `cma` cannot handle distributions that contain just a single value, so we skip
                # them. Note that the parameter values for such distributions are sampled in
                # `Trial`.
                continue

            search_space[name] = distribution

        return search_space

    def sample_independent(
        self,
        study: Study,
        trial: FrozenTrial,
        param_name: str,
        param_distribution: BaseDistribution,
    ) -> float:

        self._raise_error_if_multi_objective(study)

        if self._warn_independent_sampling:
            complete_trials = [t for t in study.trials if t.state == TrialState.COMPLETE]
            if len(complete_trials) >= self._n_startup_trials:
                self._log_independent_sampling(trial, param_name)

        return self._independent_sampler.sample_independent(
            study, trial, param_name, param_distribution
        )

    def sample_relative(
        self, study: Study, trial: FrozenTrial, search_space: Dict[str, BaseDistribution]
    ) -> Dict[str, float]:

        self._raise_error_if_multi_objective(study)

        if len(search_space) == 0:
            return {}

        if len(search_space) == 1:
            _logger.info(
                "`PyCmaSampler` does not support optimization of 1-D search space. "
                "`{}` is used instead of `PyCmaSampler`.".format(
                    self._independent_sampler.__class__.__name__
                )
            )
            self._warn_independent_sampling = False
            return {}

        complete_trials = [t for t in study.trials if t.state == TrialState.COMPLETE]
        if len(complete_trials) < self._n_startup_trials:
            return {}

        if self._x0 is None:
            self._x0 = self._initialize_x0(search_space)

        if self._sigma0 is None:
            sigma0 = self._initialize_sigma0(search_space)
        else:
            sigma0 = self._sigma0
        # Avoid ZeroDivisionError in cma.CMAEvolutionStrategy.
        sigma0 = max(sigma0, _EPS)

        optimizer = _Optimizer(search_space, self._x0, sigma0, self._cma_stds, self._cma_opts)
        trials = study.trials
        last_told_trial_number = optimizer.tell(trials, study.direction)
        return optimizer.ask(trials, last_told_trial_number)

    @staticmethod
    def _initialize_x0(search_space: Dict[str, BaseDistribution]) -> Dict[str, Any]:

        x0: Dict[str, Any] = {}
        for name, distribution in search_space.items():
            if isinstance(distribution, FloatDistribution):
                if distribution.log:
                    log_high = math.log(distribution.high)
                    log_low = math.log(distribution.low)
                    x0[name] = math.exp(numpy.mean([log_high, log_low]))
                else:
                    x0[name] = numpy.mean([distribution.high, distribution.low])
<<<<<<< HEAD
            elif isinstance(distribution, IntUniformDistribution):
                x0[name] = int(numpy.mean([distribution.high, distribution.low]))
            elif isinstance(distribution, IntLogUniformDistribution):
=======
            elif isinstance(distribution, LogUniformDistribution):
>>>>>>> dee665df
                log_high = math.log(distribution.high)
                log_low = math.log(distribution.low)
                x0[name] = math.exp(numpy.mean([log_high, log_low]))
            elif isinstance(distribution, CategoricalDistribution):
                index = (len(distribution.choices) - 1) // 2
                x0[name] = distribution.choices[index]
            elif isinstance(distribution, IntDistribution):
                if distribution.log:
                    log_high = math.log(distribution.high)
                    log_low = math.log(distribution.low)
                    x0[name] = math.exp(numpy.mean([log_high, log_low]))
                else:
                    x0[name] = int(numpy.mean([distribution.high, distribution.low]))
            else:
                raise NotImplementedError(
                    "The distribution {} is not implemented.".format(distribution)
                )
        return x0

    @staticmethod
    def _initialize_sigma0(search_space: Dict[str, BaseDistribution]) -> float:

        sigma0s = []
        for name, distribution in search_space.items():
            if isinstance(distribution, FloatDistribution):
                if distribution.log:
                    log_high = math.log(distribution.high)
                    log_low = math.log(distribution.low)
                    sigma0s.append((log_high - log_low) / 6)
                else:
                    sigma0s.append((distribution.high - distribution.low) / 6)
<<<<<<< HEAD
            elif isinstance(distribution, IntUniformDistribution):
                sigma0s.append((distribution.high - distribution.low) / 6)
            elif isinstance(distribution, IntLogUniformDistribution):
=======
            elif isinstance(distribution, LogUniformDistribution):
>>>>>>> dee665df
                log_high = math.log(distribution.high)
                log_low = math.log(distribution.low)
                sigma0s.append((log_high - log_low) / 6)
            elif isinstance(distribution, IntDistribution):
                if distribution.log:
                    log_high = math.log(distribution.high)
                    log_low = math.log(distribution.low)
                    sigma0s.append((log_high - log_low) / 6)
                else:
                    sigma0s.append((distribution.high - distribution.low) / 6)
            elif isinstance(distribution, CategoricalDistribution):
                sigma0s.append((len(distribution.choices) - 1) / 6)
            else:
                raise NotImplementedError(
                    "The distribution {} is not implemented.".format(distribution)
                )
        return min(sigma0s)

    def _log_independent_sampling(self, trial: FrozenTrial, param_name: str) -> None:

        _logger.warning(
            "The parameter '{}' in trial#{} is sampled independently "
            "by using `{}` instead of `PyCmaSampler` "
            "(optimization performance may be degraded). "
            "`PyCmaSampler` does not support dynamic search space or `CategoricalDistribution`. "
            "You can suppress this warning by setting `warn_independent_sampling` "
            "to `False` in the constructor of `PyCmaSampler`, "
            "if this independent sampling is intended behavior.".format(
                param_name, trial.number, self._independent_sampler.__class__.__name__
            )
        )

    def after_trial(
        self,
        study: Study,
        trial: FrozenTrial,
        state: TrialState,
        values: Optional[Sequence[float]],
    ) -> None:

        self._independent_sampler.after_trial(study, trial, state, values)


class _Optimizer(object):
    def __init__(
        self,
        search_space: Dict[str, BaseDistribution],
        x0: Dict[str, Any],
        sigma0: float,
        cma_stds: Optional[Dict[str, float]],
        cma_opts: Dict[str, Any],
    ) -> None:

        self._search_space = search_space
        self._param_names = list(sorted(self._search_space.keys()))

        lows = []
        highs = []
        for param_name in self._param_names:
            dist = self._search_space[param_name]
            if isinstance(dist, CategoricalDistribution):
                # Handle categorical values by ordinal representation.
                # TODO(Yanase): Support one-hot representation.
                lows.append(-0.5)
                highs.append(len(dist.choices) - 0.5)
            elif isinstance(dist, FloatDistribution):
                if dist.step is not None:
                    r = dist.high - dist.low
                    lows.append(0 - 0.5 * dist.step)
                    highs.append(r + 0.5 * dist.step)
                else:
                    lows.append(self._to_cma_params(search_space, param_name, dist.low))
                    highs.append(self._to_cma_params(search_space, param_name, dist.high) - _EPS)
            elif isinstance(dist, IntDistribution):
                if dist.log:
                    lows.append(self._to_cma_params(search_space, param_name, dist.low - 0.5))
                    highs.append(self._to_cma_params(search_space, param_name, dist.high + 0.5))
                else:
                    lows.append(dist.low - 0.5 * dist.step)
                    highs.append(dist.high + 0.5 * dist.step)
            else:
                raise NotImplementedError("The distribution {} is not implemented.".format(dist))

        # Set initial params.
        initial_cma_params = []
        for param_name in self._param_names:
            initial_cma_params.append(
                self._to_cma_params(self._search_space, param_name, x0[param_name])
            )
        cma_option = {
            "BoundaryHandler": cma.BoundTransform,
            "bounds": [lows, highs],
        }

        if cma_stds:
            cma_option["CMA_stds"] = [cma_stds.get(name, 1.0) for name in self._param_names]

        cma_opts.update(cma_option)

        self._es = cma.CMAEvolutionStrategy(initial_cma_params, sigma0, cma_opts)

    def tell(self, trials: List[FrozenTrial], study_direction: StudyDirection) -> int:

        complete_trials = self._collect_target_trials(trials, target_states={TrialState.COMPLETE})

        popsize = self._es.popsize
        generation = len(complete_trials) // popsize
        last_told_trial_number = -1
        for i in range(generation):
            xs = []
            ys = []
            for t in complete_trials[i * popsize : (i + 1) * popsize]:
                x = [
                    self._to_cma_params(self._search_space, name, t.params[name])
                    for name in self._param_names
                ]
                xs.append(x)
                ys.append(t.value)
                last_told_trial_number = t.number
            if study_direction == StudyDirection.MAXIMIZE:
                ys = [-1 * y if y is not None else y for y in ys]

            # Calling `ask` is required to avoid RuntimeError which claims that `tell` should only
            # be called once per iteration.
            self._es.ask()
            self._es.tell(xs, ys)
        return last_told_trial_number

    def ask(self, trials: List[FrozenTrial], last_told_trial_number: int) -> Dict[str, Any]:

        individual_index = len(self._collect_target_trials(trials, last_told_trial_number))
        popsize = self._es.popsize

        # individual_index may exceed the population size due to the parallel execution of multiple
        # trials. In such cases, `cma.cma.CMAEvolutionStrategy.ask` is called multiple times in an
        # iteration, and that may affect the optimization performance of CMA-ES.
        # In addition, please note that some trials may suggest the same parameters when multiple
        # samplers invoke this method simultaneously.
        while individual_index >= popsize:
            individual_index -= popsize
            self._es.ask()
        cma_params = self._es.ask()[individual_index]

        ret_val = {}
        for param_name, value in zip(self._param_names, cma_params):
            ret_val[param_name] = self._to_optuna_params(self._search_space, param_name, value)
        return ret_val

    def _is_compatible(self, trial: FrozenTrial) -> bool:

        # Thanks to `intersection_search_space()` function, in sequential optimization,
        # the parameters of complete trials are always compatible with the search space.
        #
        # However, in distributed optimization, incompatible trials may complete on a worker
        # just after an intersection search space is calculated on another worker.

        for name, distribution in self._search_space.items():
            if name not in trial.params:
                return False

            distributions.check_distribution_compatibility(distribution, trial.distributions[name])
            param_value = trial.params[name]
            param_internal_value = distribution.to_internal_repr(param_value)
            if not distribution._contains(param_internal_value):
                return False

        return True

    def _collect_target_trials(
        self,
        trials: List[FrozenTrial],
        last_told: int = -1,
        target_states: Optional[Set[TrialState]] = None,
    ) -> List[FrozenTrial]:

        target_trials = [t for t in trials if t.number > last_told]
        target_trials = [t for t in target_trials if self._is_compatible(t)]
        if target_states is not None:
            target_trials = [t for t in target_trials if t.state in target_states]

        return target_trials

    @staticmethod
    def _to_cma_params(
        search_space: Dict[str, BaseDistribution], param_name: str, optuna_param_value: Any
    ) -> float:

        dist = search_space[param_name]
<<<<<<< HEAD
        if isinstance(dist, IntLogUniformDistribution):
=======
        if isinstance(dist, LogUniformDistribution):
>>>>>>> dee665df
            return math.log(optuna_param_value)
        elif isinstance(dist, IntDistribution):
            if dist.log:
                return math.log(optuna_param_value)
        elif isinstance(dist, FloatDistribution):
            if dist.log:
                return math.log(optuna_param_value)
            elif dist.step is not None:
                return optuna_param_value - dist.low
        elif isinstance(dist, CategoricalDistribution):
            return dist.choices.index(optuna_param_value)
        return optuna_param_value

    @staticmethod
    def _to_optuna_params(
        search_space: Dict[str, BaseDistribution], param_name: str, cma_param_value: float
    ) -> Any:

        dist = search_space[param_name]
        if isinstance(dist, FloatDistribution):
            if dist.log:
                return math.exp(cma_param_value)
            elif dist.step is not None:
                v = numpy.round(cma_param_value / dist.step) * dist.step + dist.low
                return float(min(max(v, dist.low), dist.high))
            else:
                return float(cma_param_value)
        if isinstance(dist, IntDistribution):
            if dist.log:
                exp_value = math.exp(cma_param_value)
                v = numpy.round(exp_value)
                return int(min(max(v, dist.low), dist.high))
            else:
                r = numpy.round((cma_param_value - dist.low) / dist.step)
                v = r * dist.step + dist.low
                return int(v)

        if isinstance(dist, CategoricalDistribution):
            v = int(numpy.round(cma_param_value))
            return dist.choices[v]
        return cma_param_value


@deprecated("2.0.0", "4.0.0", text=_cma_deprecated_msg)
class CmaEsSampler(PyCmaSampler):
    """Wrapper class of PyCmaSampler for backward compatibility."""

    def __init__(
        self,
        x0: Optional[Dict[str, Any]] = None,
        sigma0: Optional[float] = None,
        cma_stds: Optional[Dict[str, float]] = None,
        seed: Optional[int] = None,
        cma_opts: Optional[Dict[str, Any]] = None,
        n_startup_trials: int = 1,
        independent_sampler: Optional[BaseSampler] = None,
        warn_independent_sampling: bool = True,
    ) -> None:

        super().__init__(
            x0=x0,
            sigma0=sigma0,
            cma_stds=cma_stds,
            seed=seed,
            cma_opts=cma_opts,
            n_startup_trials=n_startup_trials,
            independent_sampler=independent_sampler,
            warn_independent_sampling=warn_independent_sampling,
        )<|MERGE_RESOLUTION|>--- conflicted
+++ resolved
@@ -18,13 +18,6 @@
 from optuna.distributions import CategoricalDistribution
 from optuna.distributions import FloatDistribution
 from optuna.distributions import IntDistribution
-<<<<<<< HEAD
-from optuna.distributions import IntLogUniformDistribution
-from optuna.distributions import IntUniformDistribution
-=======
-from optuna.distributions import LogUniformDistribution
-from optuna.distributions import UniformDistribution
->>>>>>> dee665df
 from optuna.samplers import BaseSampler
 from optuna.study import Study
 from optuna.study import StudyDirection
@@ -248,16 +241,6 @@
                     x0[name] = math.exp(numpy.mean([log_high, log_low]))
                 else:
                     x0[name] = numpy.mean([distribution.high, distribution.low])
-<<<<<<< HEAD
-            elif isinstance(distribution, IntUniformDistribution):
-                x0[name] = int(numpy.mean([distribution.high, distribution.low]))
-            elif isinstance(distribution, IntLogUniformDistribution):
-=======
-            elif isinstance(distribution, LogUniformDistribution):
->>>>>>> dee665df
-                log_high = math.log(distribution.high)
-                log_low = math.log(distribution.low)
-                x0[name] = math.exp(numpy.mean([log_high, log_low]))
             elif isinstance(distribution, CategoricalDistribution):
                 index = (len(distribution.choices) - 1) // 2
                 x0[name] = distribution.choices[index]
@@ -279,24 +262,7 @@
 
         sigma0s = []
         for name, distribution in search_space.items():
-            if isinstance(distribution, FloatDistribution):
-                if distribution.log:
-                    log_high = math.log(distribution.high)
-                    log_low = math.log(distribution.low)
-                    sigma0s.append((log_high - log_low) / 6)
-                else:
-                    sigma0s.append((distribution.high - distribution.low) / 6)
-<<<<<<< HEAD
-            elif isinstance(distribution, IntUniformDistribution):
-                sigma0s.append((distribution.high - distribution.low) / 6)
-            elif isinstance(distribution, IntLogUniformDistribution):
-=======
-            elif isinstance(distribution, LogUniformDistribution):
->>>>>>> dee665df
-                log_high = math.log(distribution.high)
-                log_low = math.log(distribution.low)
-                sigma0s.append((log_high - log_low) / 6)
-            elif isinstance(distribution, IntDistribution):
+            if isinstance(distribution, (IntDistribution, FloatDistribution)):
                 if distribution.log:
                     log_high = math.log(distribution.high)
                     log_low = math.log(distribution.low)
@@ -481,13 +447,8 @@
     ) -> float:
 
         dist = search_space[param_name]
-<<<<<<< HEAD
-        if isinstance(dist, IntLogUniformDistribution):
-=======
-        if isinstance(dist, LogUniformDistribution):
->>>>>>> dee665df
-            return math.log(optuna_param_value)
-        elif isinstance(dist, IntDistribution):
+
+        if isinstance(dist, IntDistribution):
             if dist.log:
                 return math.log(optuna_param_value)
         elif isinstance(dist, FloatDistribution):
@@ -513,6 +474,7 @@
                 return float(min(max(v, dist.low), dist.high))
             else:
                 return float(cma_param_value)
+
         if isinstance(dist, IntDistribution):
             if dist.log:
                 exp_value = math.exp(cma_param_value)
