import abc
import copy
import numpy as np
import six
from typing import Any  # NOQA
from typing import Dict  # NOQA
from typing import List  # NOQA
from typing import Optional  # NOQA
from typing import Tuple  # NOQA

from pfnopt import distributions  # NOQA
from pfnopt import structs  # NOQA

<<<<<<< HEAD
SYSTEM_ATTRS_KEY = '__system__'
DEFAULT_STUDY_NAME_PREFIX = 'no-name-'

=======
>>>>>>> 75e3fe59

@six.add_metaclass(abc.ABCMeta)
class BaseStorage(object):

    # Basic study manipulation

    @abc.abstractmethod
    def create_new_study_id(self, study_name=None):
        # type: (Optional[str]) -> int

        raise NotImplementedError

    @abc.abstractmethod
    def set_study_user_attr(self, study_id, key, value):
        # type: (int, str, Any) -> None

        raise NotImplementedError

    @ abc.abstractmethod
    def set_study_task(self, study_id, task):
        # type: (int, structs.StudyTask) -> None

        raise NotImplementedError

    @abc.abstractmethod
    def set_study_system_attr(self, study_id, key, value):
        # type: (int, str, Any) -> None

        raise NotImplementedError

    # Basic study access

    @abc.abstractmethod
    def get_study_id_from_uuid(self, study_uuid):
        # type: (str) -> int

        raise NotImplementedError

    @abc.abstractmethod
    def get_study_uuid_from_id(self, study_id):
        # type: (int) -> str

        raise NotImplementedError

    @abc.abstractmethod
    def get_study_id_from_name(self, study_name):
        # type: (str) -> int

        raise NotImplementedError

    @abc.abstractmethod
    def get_study_name_from_id(self, study_id):
        # type: (int) -> str

        raise NotImplementedError

    @ abc.abstractmethod
    def get_study_task(self, study_id):
        # type: (int) -> structs.StudyTask

        raise NotImplementedError

    @abc.abstractmethod
    def get_study_user_attrs(self, study_id):
        # type: (int) -> Dict[str, Any]

        raise NotImplementedError

    @abc.abstractmethod
    def get_study_system_attr(self, study_id, key):
        # type: (int, str) -> Any

        raise NotImplementedError

    @abc.abstractmethod
    def get_all_study_summaries(self):
        # type: () -> List[structs.StudySummary]

        raise NotImplementedError

    # Basic trial manipulation

    @abc.abstractmethod
    def create_new_trial_id(self, study_id):
        # type: (int) -> int

        raise NotImplementedError

    @abc.abstractmethod
    def set_trial_state(self, trial_id, state):
        # type: (int, structs.TrialState) -> None

        raise NotImplementedError

    @abc.abstractmethod
    def set_trial_param(self, trial_id, param_name, param_value_internal, distribution):
        # type: (int, str, float, distributions.BaseDistribution) -> bool

        raise NotImplementedError

    @abc.abstractmethod
    def get_trial_param(self, trial_id, param_name):
        # type: (int, str) -> float

        raise NotImplementedError

    @abc.abstractmethod
    def set_trial_value(self, trial_id, value):
        # type: (int, float) -> None

        raise NotImplementedError

    @abc.abstractmethod
    def set_trial_intermediate_value(self, trial_id, step, intermediate_value):
        # type: (int, int, float) -> bool

        raise NotImplementedError

    @abc.abstractmethod
    def set_trial_user_attr(self, trial_id, key, value):
        # type: (int, str, Any) -> None

        raise NotImplementedError

    @abc.abstractmethod
    def set_trial_system_attr(self, trial_id, key, value):
        # type: (int, str, Any) -> None

        raise NotImplementedError

    # Basic trial access

    @abc.abstractmethod
    def get_trial(self, trial_id):
        # type: (int) -> structs.FrozenTrial

        raise NotImplementedError

    @abc.abstractmethod
    def get_all_trials(self, study_id):
        # type: (int) -> List[structs.FrozenTrial]

        raise NotImplementedError

    @abc.abstractmethod
    def get_n_trials(self, study_id, state=None):
        # type: (int, Optional[structs.TrialState]) -> int

        raise NotImplementedError

    def get_best_trial(self, study_id):
        # type: (int) -> structs.FrozenTrial

        all_trials = self.get_all_trials(study_id)
        all_trials = [t for t in all_trials if t.state is structs.TrialState.COMPLETE]

        if len(all_trials) == 0:
            raise ValueError('No trials are completed yet.')

        # TODO(sano): Deal with maximize task.
        return min(all_trials, key=lambda t: t.value)

    def get_trial_params(self, trial_id):
        # type: (int) -> Dict[str, Any]

        return self.get_trial(trial_id).params

    def get_trial_user_attrs(self, trial_id):
        # type: (int) -> Dict[str, Any]

        return self.get_trial(trial_id).user_attrs

    def get_trial_system_attr(self, trial_id, key):
        # type: (int, str) -> Any

        return copy.deepcopy(self.get_trial(trial_id).system_attrs[key])

    # Methods for the TPE sampler

    def get_trial_param_result_pairs(self, study_id, param_name):
        # type: (int, str) -> List[Tuple[float, float]]

        # Be careful: this method returns param values in internal representation
        all_trials = self.get_all_trials(study_id)

        return [
            (t.params_in_internal_repr[param_name], t.value)
            for t in all_trials
            if (t.value is not None and
                param_name in t.params and
                t.state is structs.TrialState.COMPLETE)
            # TODO(Akiba): We also want to use pruned results
            ]

    # Methods for the median pruner

    def get_best_intermediate_result_over_steps(self, trial_id):
        # type: (int) -> float

        return np.nanmin(np.array(
            list(self.get_trial(trial_id).intermediate_values.values()),
            np.float))

    def get_median_intermediate_result_over_trials(self, study_id, step):
        # type: (int, int) -> float

        all_trials = [t for t in self.get_all_trials(study_id)
                      if t.state == structs.TrialState.COMPLETE]

        if len(all_trials) == 0:
            raise ValueError("No trials have been completed.")

        return float(np.nanmedian(np.array([
            t.intermediate_values[step] for t in all_trials
            if step in t.intermediate_values
        ], np.float)))

    def remove_session(self):
        # type: () -> None

        pass<|MERGE_RESOLUTION|>--- conflicted
+++ resolved
@@ -11,12 +11,8 @@
 from pfnopt import distributions  # NOQA
 from pfnopt import structs  # NOQA
 
-<<<<<<< HEAD
-SYSTEM_ATTRS_KEY = '__system__'
 DEFAULT_STUDY_NAME_PREFIX = 'no-name-'
 
-=======
->>>>>>> 75e3fe59
 
 @six.add_metaclass(abc.ABCMeta)
 class BaseStorage(object):
